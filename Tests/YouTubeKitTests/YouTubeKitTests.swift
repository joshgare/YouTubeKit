--- conflicted
+++ resolved
@@ -137,7 +137,6 @@
         }
     }
     
-<<<<<<< HEAD
     func testRemoteExtraction() async {
         let youtube = YouTube(videoID: "2lAe1cqCOXo", methods: [.remote])
         do {
@@ -147,8 +146,11 @@
             print(streams.count)
             
             try await checkStreamReachability(streams.filterVideoOnly().highestResolutionStream())
-            
-=======
+        } catch let error {
+            XCTFail("did throw error: \(error)")
+        }
+    }
+    
     func testMetadataForOnDemand() async {
         let youtube = YouTube(videoID: "ApM_KEr1ktQ")
         do {
@@ -168,7 +170,6 @@
             XCTAssertEqual(metadata.title, "franceinfo - DIRECT TV - actualité france et monde, interviews, documentaires et analyses")
             XCTAssertFalse(metadata.description.isEmpty)
             XCTAssertNotNil(metadata.thumbnail!.url)
->>>>>>> 443d1896
         } catch let error {
             XCTFail("did throw error: \(error)")
         }
